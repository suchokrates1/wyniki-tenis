import copy
import os
import json
import logging
import random
import re
import threading
import time
import uuid
from datetime import datetime, timezone
from email.utils import parsedate_to_datetime
from typing import Any, Callable, Dict, List, Optional
from urllib.parse import urlparse

import requests

from results_state_machine import (
    CourtPhase,
    CourtPollingStage,
    CourtState,
    ScoreSnapshot,
)

logger = logging.getLogger(__name__)

SNAPSHOT_STATUS_NO_DATA = "brak danych"
SNAPSHOT_STATUS_UNAVAILABLE = "niedostępny"
SNAPSHOT_STATUS_OK = "ok"

_SENSITIVE_FIELD_MARKERS = (
    "token",
    "secret",
    "password",
    "key",
    "auth",
)

UPDATE_INTERVAL_SECONDS = 1
REQUEST_TIMEOUT_SECONDS = 5
NAME_STABILIZATION_TICKS = 3

PER_CONTROLAPP_MIN_INTERVAL_SECONDS = 1.0
GLOBAL_RATE_LIMIT_PER_SECOND = 2.0
GLOBAL_TOKEN_BUCKET_CAPACITY = GLOBAL_RATE_LIMIT_PER_SECOND
MAX_RETRY_ATTEMPTS = 3
RETRY_BASE_DELAY_SECONDS = 5.0
RETRY_MAX_DELAY_SECONDS = 120.0
RETRY_JITTER_MAX_SECONDS = 0.3

COMMAND_ERROR_PAUSE_THRESHOLD = 3
COMMAND_ERROR_PAUSE_MINUTES = 5
UNAVAILABLE_SLOW_POLL_SECONDS = 60.0
NOT_FOUND_COOLDOWN_SECONDS = 10 * 60.0

FULL_SNAPSHOT_COMMAND = None

ARCHIVE_LIMIT = 50


CommandPlanEntry = Dict[str, Any]


NOT_FOUND_BADGE = {
    "key": "not_found",
    "label": "404",
    "description": "Kort nie został znaleziony (HTTP 404)",
}


_PLAYER_FIELD_PATTERN = re.compile(
    r"^(Name|Points|Set\d+|CurrentSet|TieBreak)Player([AB])$"
)
_COMMAND_PLAYER_PATTERN = re.compile(r"^Get(?P<field>[A-Za-z0-9]+)Player(?P<player>[AB])$")


COMMAND_PLAN_NORMAL: Dict[CourtPhase, Dict[str, CommandPlanEntry]] = {
    CourtPhase.IDLE_NAMES: {
        "GetNamePlayerA": {"commands": ("GetNamePlayerA",)},
        "GetNamePlayerB": {"commands": ("GetNamePlayerB",)},
        "ProbeAvailability": {"commands": ("GetOverlayVisibility",)},
    },
    CourtPhase.PRE_START: {
        "GetPoints": {
            "commands": (
                "GetOverlayVisibility",
                "GetMode",
                "GetServe",
                "GetPointsPlayer{player}",
            ),
            "players": ("A", "B"),
        },
    },
    CourtPhase.LIVE_POINTS: {
        "GetPoints": {
            "commands": (
                "GetOverlayVisibility",
                "GetMode",
                "GetServe",
                "GetPointsPlayer{player}",
            ),
            "players": ("A", "B"),
        },
    },
    CourtPhase.LIVE_GAMES: {
        "GetGames": {
            "commands": (
                "GetSet",
                "GetCurrentSetPlayer{player}",
            ),
            "players": ("A", "B"),
        },
        "ProbePoints": {
            "commands": (
                "GetServe",
                "GetPointsPlayer{player}",
            ),
            "players": ("A", "B"),
        },
    },
    CourtPhase.LIVE_SETS: {
        "GetSets": {
            "commands": (
                "GetSet",
                "GetCurrentSetPlayer{player}",
            ),
            "players": ("A", "B"),
        },
        "ProbeGames": {
            "commands": (
                "GetServe",
                "GetCurrentSetPlayer{player}",
            ),
            "players": ("A", "B"),
        },
    },
    CourtPhase.TIEBREAK7: {
        "GetPoints": {
            "commands": (
                "GetOverlayVisibility",
                "GetTieBreakVisibility",
                "GetServe",
                "GetTieBreakPlayer{player}",
            ),
            "players": ("A", "B"),
        },
    },
    CourtPhase.SUPER_TB10: {
        "GetPoints": {
            "commands": (
                "GetOverlayVisibility",
                "GetTieBreakVisibility",
                "GetServe",
                "GetTieBreakPlayer{player}",
            ),
            "players": ("A", "B"),
        },
    },
    CourtPhase.FINISHED: {
        "GetNamePlayerA": {"commands": ("GetNamePlayerA",)},
        "GetNamePlayerB": {"commands": ("GetNamePlayerB",)},
    },
}

COMMAND_PLAN_OFF_STAGE: Dict[Optional[CourtPhase], Dict[str, CommandPlanEntry]] = {
    None: {
        "OffProbeAvailability": {"commands": ("GetOverlayVisibility",)},
    }
}

COMMAND_PLAN: Dict[
    CourtPollingStage, Dict[Optional[CourtPhase], Dict[str, CommandPlanEntry]]
] = {
    CourtPollingStage.NORMAL: COMMAND_PLAN_NORMAL,
    CourtPollingStage.OFF: COMMAND_PLAN_OFF_STAGE,
}

snapshots_lock = threading.Lock()
snapshots: Dict[str, Dict[str, Any]] = {}

states_lock = threading.Lock()

metrics_lock = threading.Lock()


def get_all_snapshots() -> Dict[str, Dict[str, Any]]:
    """Return a deep copy of all current snapshots under a thread lock."""

    with snapshots_lock:
        return copy.deepcopy(snapshots)


def _now_iso() -> str:
    return datetime.now(timezone.utc).isoformat()


def _initial_metrics_state() -> Dict[str, Any]:
    return {
        "started_at": _now_iso(),
        "last_response_at": None,
        "last_retry_at": None,
        "last_snapshot_at": None,
        "last_tick_at": None,
        "ticks_total": 0,
        "responses": {
            "total": 0,
            "by_status_code": {},
            "by_error": {},
        },
        "retries": {
            "total": 0,
            "by_reason": {},
        },
        "snapshots": {
            "total": 0,
            "by_status": {},
        },
    }


metrics: Dict[str, Any] = _initial_metrics_state()


def reset_metrics() -> None:
    with metrics_lock:
        metrics.clear()
        metrics.update(_initial_metrics_state())


def _increment_counter(storage: Dict[str, int], key: str) -> None:
    storage[key] = storage.get(key, 0) + 1


def _record_response_event(*, status_code: Optional[int] = None, error: Optional[str] = None) -> None:
    with metrics_lock:
        metrics["responses"]["total"] += 1
        metrics["last_response_at"] = _now_iso()
        if status_code is not None:
            bucket = metrics["responses"]["by_status_code"]
            _increment_counter(bucket, str(status_code))
        elif error is not None:
            bucket = metrics["responses"]["by_error"]
            _increment_counter(bucket, error)


def _record_retry_event(reason: str) -> None:
    with metrics_lock:
        metrics["retries"]["total"] += 1
        metrics["last_retry_at"] = _now_iso()
        bucket = metrics["retries"]["by_reason"]
        _increment_counter(bucket, reason)


def _record_snapshot_metrics(snapshot: Dict[str, Any]) -> None:
    status = snapshot.get("status") or "unknown"
    with metrics_lock:
        metrics["snapshots"]["total"] += 1
        metrics["last_snapshot_at"] = _now_iso()
        bucket = metrics["snapshots"]["by_status"]
        _increment_counter(bucket, str(status))


def _record_tick() -> None:
    with metrics_lock:
        metrics["ticks_total"] += 1
        metrics["last_tick_at"] = _now_iso()


def get_metrics_snapshot() -> Dict[str, Any]:
    with metrics_lock:
        return copy.deepcopy(metrics)
court_states: Dict[str, CourtState] = {}

_throttle_lock = threading.Lock()
_last_request_by_controlapp: Dict[str, float] = {}
_next_allowed_request_by_controlapp: Dict[str, float] = {}
_global_token_balance: float = GLOBAL_TOKEN_BUCKET_CAPACITY
_global_tokens_last_refill: Optional[float] = time.time()


def _shorten_for_logging(text: str, max_length: int = 256) -> str:
    if len(text) <= max_length:
        return text
    return f"{text[: max_length - 1]}…"


def _is_sensitive_key(key: Any) -> bool:
    try:
        key_text = str(key).lower()
    except Exception:  # noqa: BLE001
        return False
    return any(marker in key_text for marker in _SENSITIVE_FIELD_MARKERS)


def _sanitize_for_logging(value: Any) -> Any:
    if isinstance(value, dict):
        sanitized: Dict[Any, Any] = {}
        for key, item in value.items():
            if _is_sensitive_key(key):
                sanitized[key] = "***"
            else:
                sanitized[key] = _sanitize_for_logging(item)
        return sanitized
    if isinstance(value, list):
        return [_sanitize_for_logging(item) for item in value]
    if isinstance(value, str):
        return _shorten_for_logging(value, max_length=128)
    return value


def _format_payload_for_logging(payload: Any, *, max_length: int = 512) -> str:
    sanitized = _sanitize_for_logging(payload)
    try:
        text = json.dumps(sanitized, ensure_ascii=False, sort_keys=True)
    except TypeError:
        text = str(sanitized)
    return _shorten_for_logging(text, max_length=max_length)


def _format_rate_limit_headers(response: Optional[requests.Response]) -> str:
    if response is None:
        return ""

    headers = getattr(response, "headers", None)
    if not headers:
        return ""

    header_mapping = (
        ("X-RateLimit-Remaining", "remaining"),
        ("X-RateLimit-Limit", "limit"),
        ("X-RateLimit-Reset", "reset"),
        ("Retry-After", "retry_after"),
        ("X-Singular-RateLimit-Daily-Calls", "daily"),
    )

    parts: List[str] = []
    for header_name, label in header_mapping:
        value = headers.get(header_name)
        if value is None:
            continue
        text = str(value).strip()
        if not text:
            continue
        parts.append(f"{label}={text}")

    if not parts:
        return ""

    return f" (limity: {', '.join(parts)})"


def _extract_controlapp_identifier(control_url: str) -> str:
    parsed = urlparse(control_url)
    segments = [segment for segment in parsed.path.split("/") if segment]
    for marker in ("controlapps", "control"):
        if marker in segments:
            marker_index = segments.index(marker)
            try:
                return segments[marker_index + 1]
            except IndexError as exc:
                raise ValueError(
                    "Nie można wyodrębnić identyfikatora aplikacji kontrolnej z adresu"
                ) from exc
    raise ValueError("Nie można wyodrębnić identyfikatora aplikacji kontrolnej z adresu")


def build_output_url(control_url: str) -> str:
    if not control_url:
        return control_url

    identifier = _extract_controlapp_identifier(control_url)

    return f"https://app.overlays.uno/apiv2/controlapps/{identifier}/api"


def _sleep(duration: float) -> None:
    if duration <= 0:
        return
    time.sleep(duration)


def _throttle_request(
    controlapp_id: str,
    *,
    simulate: bool = False,
    current_time: Optional[float] = None,
) -> None:
    if simulate:
        if current_time is None:
            raise ValueError("current_time is required when simulate=True")
        simulated_time = current_time
    else:
        simulated_time = None
    while True:
        with _throttle_lock:
            now_value = simulated_time if simulated_time is not None else time.time()
            global _global_token_balance, _global_tokens_last_refill

            last_refill = _global_tokens_last_refill
            if last_refill is None:
                last_refill = now_value
                _global_tokens_last_refill = now_value
            elapsed = max(0.0, now_value - last_refill)
            if elapsed > 0.0:
                refill = elapsed * GLOBAL_RATE_LIMIT_PER_SECOND
                _global_token_balance = min(
                    GLOBAL_TOKEN_BUCKET_CAPACITY,
                    _global_token_balance + refill,
                )
                _global_tokens_last_refill = now_value

            last = _last_request_by_controlapp.get(controlapp_id)
            wait_for_controlapp = 0.0
            if last is not None:
                wait_for_controlapp = (last + PER_CONTROLAPP_MIN_INTERVAL_SECONDS) - now_value

            cooldown_until = _next_allowed_request_by_controlapp.get(controlapp_id)
            wait_for_cooldown = 0.0
            if cooldown_until is not None:
                wait_for_cooldown = cooldown_until - now_value

            global_available = _global_token_balance >= 1.0 - 1e-9

            if wait_for_controlapp <= 0 and wait_for_cooldown <= 0 and global_available:
                _last_request_by_controlapp[controlapp_id] = now_value
                _global_token_balance = max(0.0, _global_token_balance - 1.0)
                if cooldown_until is not None and now_value + 1e-9 >= cooldown_until:
                    _next_allowed_request_by_controlapp.pop(controlapp_id, None)
                return

            wait_time = max(wait_for_controlapp, wait_for_cooldown, 0.0)
            if not global_available:
                deficit = max(0.0, 1.0 - _global_token_balance)
                wait_for_tokens = deficit / GLOBAL_RATE_LIMIT_PER_SECOND
                wait_time = max(wait_time, wait_for_tokens)

        if simulated_time is not None:
            simulated_time = now_value + wait_time
            continue

        _sleep(wait_time)


def _schedule_controlapp_resume(controlapp_id: str, allowed_from: float) -> None:
    with _throttle_lock:
        allowed = max(0.0, allowed_from)
        current = _next_allowed_request_by_controlapp.get(controlapp_id)
        if current is None or allowed > current:
            _next_allowed_request_by_controlapp[controlapp_id] = allowed


def _controlapp_cooldown_until(controlapp_id: str, now: float) -> Optional[float]:
    with _throttle_lock:
        allowed_from = _next_allowed_request_by_controlapp.get(controlapp_id)
        if allowed_from is None:
            return None
        if now + 1e-9 >= allowed_from:
            _next_allowed_request_by_controlapp.pop(controlapp_id, None)
            return None
        return allowed_from


def _parse_retry_after(response: requests.Response) -> Optional[float]:
    try:
        header_value = response.headers.get("Retry-After")
    except Exception:  # noqa: BLE001
        return None

    if not header_value:
        return None

    try:
        seconds = float(header_value)
        return max(0.0, seconds)
    except ValueError:
        try:
            retry_dt = parsedate_to_datetime(header_value)
        except (TypeError, ValueError):
            return None

        if retry_dt is None:
            return None

        if retry_dt.tzinfo is None:
            retry_dt = retry_dt.replace(tzinfo=timezone.utc)
        now = datetime.now(timezone.utc)
        delta = (retry_dt - now).total_seconds()
        return max(0.0, delta)


def _parse_reset_header_value(value: str, *, reference_time: float) -> Optional[float]:
    value = (value or "").strip()
    if not value:
        return None

    try:
        numeric_value = float(value)
    except ValueError:
        try:
            reset_dt = parsedate_to_datetime(value)
        except (TypeError, ValueError):
            return None
        if reset_dt is None:
            return None
        if reset_dt.tzinfo is None:
            reset_dt = reset_dt.replace(tzinfo=timezone.utc)
        return reset_dt.timestamp()

    if numeric_value > reference_time + 1.0:
        return numeric_value
    if numeric_value >= 0:
        return reference_time + numeric_value

    return None


def _parse_rate_limit_reset(
    response: requests.Response, *, reference_time: float
) -> Optional[float]:
    try:
        header_value = response.headers.get("X-RateLimit-Reset")
    except Exception:  # noqa: BLE001
        return None

    if not header_value:
        return None

    return _parse_reset_header_value(str(header_value), reference_time=reference_time)


def _parse_singular_daily_calls_header(
    response: requests.Response, *, reference_time: float
) -> Optional[Dict[str, Optional[float]]]:
    try:
        header_value = response.headers.get("X-Singular-RateLimit-Daily-Calls")
    except Exception:  # noqa: BLE001
        return None

    if not header_value:
        return None

    items: Dict[str, str] = {}
    for part in re.split(r"[;,]", str(header_value)):
        if "=" not in part:
            continue
        key, value = part.split("=", 1)
        key = key.strip().lower()
        value = value.strip()
        if not key:
            continue
        items[key] = value

    if not items:
        return None

    def _parse_int(value: Optional[str]) -> Optional[int]:
        if value is None:
            return None
        try:
            return int(float(value))
        except (TypeError, ValueError):
            return None

    limit = _parse_int(items.get("limit"))
    remaining = _parse_int(items.get("remaining"))
    reset_raw = items.get("reset")
    reset_at = (
        _parse_reset_header_value(reset_raw, reference_time=reference_time)
        if reset_raw
        else None
    )

    return {"limit": limit, "remaining": remaining, "reset": reset_at}


def _calculate_retry_delay(attempt: int, response: Optional[requests.Response] = None) -> float:
    if response is not None:
        retry_after = _parse_retry_after(response)
        if retry_after is not None:
            return retry_after

    delay = min(
        RETRY_MAX_DELAY_SECONDS,
        RETRY_BASE_DELAY_SECONDS * (2 ** attempt),
    )
    jitter = random.uniform(0, RETRY_JITTER_MAX_SECONDS)
    return delay + jitter


def ensure_snapshot_entry(kort_id: str) -> Dict[str, Any]:
    with snapshots_lock:
        entry = snapshots.setdefault(
            str(kort_id),
            {
                "kort_id": str(kort_id),
                "status": SNAPSHOT_STATUS_NO_DATA,
                "last_updated": None,
                "players": {},
                "raw": {},
                "serving": None,
                "error": None,
                "available": False,
                "archive": [],
                "pause_active": False,
                "pause_minutes": COMMAND_ERROR_PAUSE_MINUTES,
                "pause_until": None,
                "badges": [],
            },
        )
    return entry


def _order_players(players: tuple[str, ...], start: str) -> List[str]:
    if not players:
        return []
    if start in players:
        start_index = players.index(start)
    else:
        start_index = 0
    ordered = list(players[start_index:]) + list(players[:start_index])
    return ordered


def _resolve_command_plan(state: CourtState) -> Dict[str, CommandPlanEntry]:
    stage_plan = COMMAND_PLAN.get(state.stage) or {}
    plan = stage_plan.get(state.phase)
    if plan is None:
        plan = stage_plan.get(None, {})
    return plan or {}


def _select_command(state: CourtState, spec_name: str) -> Optional[str]:
    plan = _resolve_command_plan(state)
    entry = plan.get(spec_name)
    if not entry:
        return None

    pending_entries = state.pending_players_by_spec.get(spec_name)
    if pending_entries:
        command_template, player = pending_entries.pop(0)
        if pending_entries:
            state.pending_players_by_spec[spec_name] = pending_entries
        else:
            state.pending_players_by_spec.pop(spec_name, None)
        if player is not None and "{player}" in command_template:
            return command_template.format(player=player)
        return command_template

    raw_commands = entry.get("commands")
    if raw_commands is None:
        command_template = entry.get("command")
        if not command_template:
            return None
        raw_commands = (command_template,)

    if isinstance(raw_commands, (str, dict)):
        commands: List[Any] = [raw_commands]
    else:
        commands = list(raw_commands)

    players: tuple[str, ...] = tuple(entry.get("players") or ())
    ordered_players: List[str] = []
    if players:
        start_player = state.next_player_by_spec.get(spec_name, players[0])
        ordered_players = _order_players(players, start_player)

    queue: List[tuple[str, Optional[str]]] = []
    has_player_command = False

    for item in commands:
        if isinstance(item, dict):
            command_template = item.get("command")
        else:
            command_template = str(item)

        if not command_template:
            continue

        if "{player}" in command_template:
            if not ordered_players:
                if not players:
                    continue
                ordered_players = _order_players(players, players[0])
            for player in ordered_players:
                queue.append((command_template, player))
            has_player_command = True
        else:
            queue.append((command_template, None))

    if not queue:
        return None

    if has_player_command and players and ordered_players:
        last_player = ordered_players[-1]
        try:
            idx = players.index(last_player)
        except ValueError:
            idx = 0
        next_idx = (idx + 1) % len(players)
        state.next_player_by_spec[spec_name] = players[next_idx]

    command_template, player = queue.pop(0)
    if queue:
        state.pending_players_by_spec[spec_name] = queue
    else:
        state.pending_players_by_spec.pop(spec_name, None)

    if player is not None and "{player}" in command_template:
        return command_template.format(player=player)
    return command_template


def _extract_primary_value(flattened: Dict[str, Any]) -> Any:
    for key in ("Value", "value", "result", "Result"):
        if key in flattened:
            return flattened[key]
    if len(flattened) == 1:
        return next(iter(flattened.values()))
    return None


def _interpret_player_suffix(value: Any) -> Optional[str]:
    if isinstance(value, str):
        normalized = value.strip().lower()
        if normalized in {"a", "playera", "player a", "1", "true", "yes", "on"}:
            return "A"
        if normalized in {"b", "playerb", "player b", "2", "false", "no", "off"}:
            return "B"
        return None

    if isinstance(value, bool):
        return "A" if value else "B"

    if isinstance(value, (int, float)):
        integer = int(value)
        if integer == 0 or integer == 1:
            return "A"
        if integer == 2:
            return "B"
    return None


def _map_command_response(command: str, payload: Dict[str, Any]) -> Dict[str, Any]:
    flattened = _flatten_overlay_payload(payload or {})
    mapped: Dict[str, Any] = dict(flattened)
    primary_value = _extract_primary_value(flattened)

    match = _COMMAND_PLAYER_PATTERN.match(command or "")
    if match:
        field = match.group("field")
        suffix = match.group("player")
        key = f"{field}Player{suffix}"
        if primary_value is not None:
            mapped.setdefault(key, primary_value)

        player_key = f"Player{suffix}"
        player_info: Dict[str, Any] = {}
        existing = mapped.get(player_key)
        if isinstance(existing, dict):
            player_info.update(existing)
        elif existing not in (None, ""):
            player_info["Value"] = existing

        lower_field = field.lower()
        if primary_value is not None:
            if lower_field == "name":
                player_info["name"] = primary_value
            elif lower_field == "points":
                player_info["points"] = primary_value
            elif lower_field.startswith("set"):
                sets = dict(player_info.get("sets") or {})
                sets[field] = primary_value
                player_info["sets"] = sets
            elif lower_field == "currentset":
                sets = dict(player_info.get("sets") or {})
                sets["CurrentSet"] = primary_value
                player_info["sets"] = sets
            elif lower_field == "tiebreak":
                player_info["tiebreak"] = primary_value

        if player_info:
            mapped[player_key] = player_info

        return mapped

    normalized_command = (command or "").strip()

    if normalized_command == "GetOverlayVisibility":
        if primary_value is not None and "OverlayVisibility" not in mapped:
            mapped["OverlayVisibility"] = primary_value
        return mapped

    if normalized_command == "GetServe":
        if "ServePlayerA" in mapped or "ServePlayerB" in mapped:
            return mapped
        suffix = _interpret_player_suffix(primary_value)
        if suffix == "A":
            mapped["ServePlayerA"] = True
            mapped["ServePlayerB"] = False
        elif suffix == "B":
            mapped["ServePlayerA"] = False
            mapped["ServePlayerB"] = True
        return mapped

    return mapped


def _flatten_overlay_payload(payload: Dict[str, Any]) -> Dict[str, Any]:
    flat: Dict[str, Any] = {}

    def _normalize(value: Any) -> Any:
        if isinstance(value, dict):
            if "value" in value:
                return _normalize(value["value"])
            if "Value" in value:
                return _normalize(value["Value"])
        return value

    def _walk(obj: Any) -> None:
        if not isinstance(obj, dict):
            return

        for key, value in obj.items():
            normalized = _normalize(value)
            if isinstance(normalized, dict):
                _walk(normalized)
            else:
                flat[key] = normalized

            if isinstance(value, dict):
                _walk(value)

    _walk(payload)

    nested_updates: Dict[str, Dict[str, Any]] = {}
    for key, value in list(flat.items()):
        match = _PLAYER_FIELD_PATTERN.match(str(key))
        if not match:
            continue
        field, suffix = match.groups()
        player_key = f"Player{suffix}"
        player_fields = nested_updates.setdefault(player_key, {})
        player_fields[field] = value

    for player_key, fields in nested_updates.items():
        existing = flat.get(player_key)
        base: Dict[str, Any]
        if isinstance(existing, dict):
            base = dict(existing)
        elif existing is None:
            base = {}
        else:
            base = {"Value": existing}
        base.update(fields)
        flat[player_key] = base

    return flat


def _map_command_response(command: str, payload: Dict[str, Any]) -> Dict[str, Any]:
    flattened = _flatten_overlay_payload(payload)
    mapped: Dict[str, Any] = dict(flattened)

    command = command or ""

    def _ensure_player_entry(suffix: str) -> Dict[str, Any]:
        player_key = f"Player{suffix}"
        existing = mapped.get(player_key)
        if isinstance(existing, dict):
            entry = existing
        elif existing is None:
            entry = {}
            mapped[player_key] = entry
        else:
            entry = {"Value": existing}
            mapped[player_key] = entry
        return entry

    def _assign_player_field(suffix: str, field: str, value: Any) -> None:
        key = f"{field}Player{suffix}"
        mapped[key] = value
        entry = _ensure_player_entry(suffix)
        entry[field] = value

    def _extract_from_player(
        suffix: str, keys: List[str], fallback_keys: Optional[List[str]] = None
    ) -> Optional[Any]:
        for key in keys:
            candidate_key = key.format(player=suffix)
            if candidate_key in flattened:
                return flattened[candidate_key]

        player_key = f"Player{suffix}"
        nested = flattened.get(player_key)
        if isinstance(nested, dict):
            for key in keys:
                normalized_key = key.replace("Player{player}", "")
                normalized_key = normalized_key.replace("{player}", "")
                candidate = nested.get(normalized_key) or nested.get(
                    normalized_key.capitalize()
                )
                if candidate is not None:
                    return candidate
        elif nested is not None:
            return nested

        if fallback_keys:
            for key in fallback_keys:
                if key in flattened:
                    return flattened[key]
        return None

    player_suffix: Optional[str] = None
    player_match = re.search(r"Player([AB])$", command)
    if player_match:
        player_suffix = player_match.group(1)

    if command.startswith("GetNamePlayer") and player_suffix:
        value = _extract_from_player(
            player_suffix,
            [f"NamePlayer{{player}}", "Name", "name", "Value", "value"],
        )
        if value is not None:
            _assign_player_field(player_suffix, "Name", value)

    elif command.startswith("GetPointsPlayer") and player_suffix:
        value = _extract_from_player(
            player_suffix,
            [f"PointsPlayer{{player}}", "Points", "points", "Value", "value"],
        )
        if value is not None:
            _assign_player_field(player_suffix, "Points", value)

    elif command.startswith("GetCurrentSetPlayer") and player_suffix:
        value = _extract_from_player(
            player_suffix,
            [
                f"CurrentSetPlayer{{player}}",
                "CurrentSet",
                "current_set",
                "Value",
                "value",
            ],
        )
        if value is not None:
            _assign_player_field(player_suffix, "CurrentSet", value)

    elif command.startswith("GetTieBreakPlayer") and player_suffix:
        value = _extract_from_player(
            player_suffix,
            [
                f"TieBreakPlayer{{player}}",
                "TieBreak",
                "tiebreak",
                "Value",
                "value",
            ],
        )
        if value is not None:
            _assign_player_field(player_suffix, "TieBreak", value)

    elif command == "GetServe":
        server_indicator: Optional[str] = None
        for key in ("Server", "Serve", "CurrentServer", "value", "Value"):
            candidate = flattened.get(key)
            if isinstance(candidate, str):
                normalized = candidate.strip().upper()
                if normalized in {"A", "B"}:
                    server_indicator = normalized
                    break

        if server_indicator is not None:
            mapped[f"ServePlayer{server_indicator}"] = True
            _ensure_player_entry(server_indicator)["Serve"] = True
            other = "B" if server_indicator == "A" else "A"
            mapped[f"ServePlayer{other}"] = False
            _ensure_player_entry(other)["Serve"] = False
        else:
            for suffix in ("A", "B"):
                candidate = _extract_from_player(
                    suffix,
                    [f"ServePlayer{{player}}", f"Player{{player}}", suffix],
                    fallback_keys=[f"Serve{suffix}"]
                )
                if candidate is None:
                    continue
                interpreted = _interpret_visibility_value(candidate)
                if interpreted is None:
                    if isinstance(candidate, (int, float)):
                        interpreted = candidate != 0
                    elif isinstance(candidate, str):
                        interpreted = candidate.strip().lower() in {"true", "tak", "on", "1"}
                if interpreted is None:
                    continue
                mapped[f"ServePlayer{suffix}"] = interpreted
                _ensure_player_entry(suffix)["Serve"] = interpreted

    elif command == "GetOverlayVisibility":
        interpreted: Optional[bool] = None
        for key in flattened.keys():
            interpreted = _interpret_visibility_value(flattened[key])
            if interpreted is not None:
                break
        if interpreted is not None:
            mapped["OverlayVisibility"] = interpreted

    elif command == "GetTieBreakVisibility":
        interpreted: Optional[bool] = None
        for key in flattened.keys():
            interpreted = _interpret_visibility_value(flattened[key])
            if interpreted is not None:
                break
        if interpreted is not None:
            mapped["TieBreakVisibility"] = interpreted

    elif command == "GetMode":
        value = None
        for key in ("Mode", "mode", "Value", "value"):
            if key in flattened:
                value = flattened[key]
                break
        if value is not None:
            mapped["Mode"] = value

    elif command == "GetSet":
        for key, value in list(flattened.items()):
            match = _PLAYER_FIELD_PATTERN.match(str(key))
            if not match:
                continue
            field, suffix = match.groups()
            _assign_player_field(suffix, field, value)

    if player_suffix and command.startswith("GetTieBreakPlayer"):
        mapped.setdefault("TieBreakVisibility", mapped.get("TieBreakVisibility"))

    return mapped


def _interpret_visibility_value(value: Any) -> Optional[bool]:
    if isinstance(value, bool):
        return value

    if isinstance(value, (int, float)):
        return bool(value)

    if isinstance(value, str):
        normalized = value.strip().lower()
        if normalized in {"1", "true", "yes", "on", "tak", "visible", "show"}:
            return True
        if normalized in {"0", "false", "no", "off", "nie", "hidden", "hide"}:
            return False
        return None

    if isinstance(value, dict):
        for key in ("value", "Value", "visibility", "Visibility"):
            if key in value:
                interpreted = _interpret_visibility_value(value[key])
                if interpreted is not None:
                    return interpreted
        return None

    return None


def _detect_overlay_visibility(data: Dict[str, Any]) -> Optional[bool]:
    for key, value in data.items():
        key_text = str(key).lower()
        if "overlay" not in key_text:
            continue
        if "visibility" not in key_text and key_text != "overlayvisible":
            continue
        interpreted = _interpret_visibility_value(value)
        if interpreted is not None:
            return interpreted
    return None


def parse_overlay_json(payload: Dict[str, Any]) -> Dict[str, Any]:
    if not isinstance(payload, dict):
        raise ValueError("Niepoprawna struktura JSON – oczekiwano obiektu")

    normalized = _flatten_overlay_payload(payload)

    players = _extract_players(normalized)
    serving = _detect_server(normalized)
    available = _detect_overlay_visibility(normalized)

    return {
        "players": players,
        "serving": serving,
        "available": available,
        "raw": normalized,
    }


def _extract_players(data: Dict[str, Any]) -> Dict[str, Dict[str, Any]]:
    players: Dict[str, Dict[str, Any]] = {}
    for suffix in ("A", "B"):
        player_key = f"Player{suffix}"
        nested = data.get(player_key)
        name: Any = None
        points: Any = None
        sets: Dict[str, Any] = {}

        if isinstance(nested, dict):
            if "Name" in nested:
                name = nested.get("Name")
            elif "Value" in nested:
                name = nested.get("Value")
            if "Points" in nested:
                points = nested.get("Points")
            for key, value in nested.items():
                if key.startswith("Set"):
                    sets[f"{key}Player{suffix}"] = value
                elif key == "CurrentSet":
                    sets[f"CurrentSetPlayer{suffix}"] = value
                elif key == "TieBreak":
                    sets[f"TieBreakPlayer{suffix}"] = value

        if name is None:
            fallback_name = data.get(player_key)
            if isinstance(fallback_name, dict):
                name = fallback_name.get("Name") or fallback_name.get("Value")
            elif fallback_name is not None:
                name = fallback_name
        if name is None:
            name = data.get(f"NamePlayer{suffix}")

        if points is None:
            points = data.get(f"PointsPlayer{suffix}")

        for key, value in data.items():
            if key.startswith("Set") and key.endswith(f"Player{suffix}"):
                sets.setdefault(key, value)

        players[suffix] = {
            "name": name,
            "points": points,
            "sets": sets,
        }
    return players


def _detect_server(data: Dict[str, Any]) -> Optional[str]:
    for suffix in ("A", "B"):
        value = data.get(f"ServePlayer{suffix}")
        if value is None:
            continue
        normalized = str(value).strip().lower()
        if normalized in {"1", "true", "yes", "on"}:
            return suffix
    return None


def _ensure_court_state(kort_id: str) -> CourtState:
    with states_lock:
        state = court_states.get(str(kort_id))
        if state is None:
            state = CourtState(str(kort_id))
            court_states[str(kort_id)] = state
        return state


def _merge_partial_payload(kort_id: str, partial: Dict[str, Any]) -> Dict[str, Any]:
    entry = ensure_snapshot_entry(kort_id)
    with snapshots_lock:
        raw = dict(entry.get("raw") or {})
        for key, value in partial.items():
            if key in {"PlayerA", "PlayerB"} and isinstance(value, dict):
                existing = raw.get(key)
                if isinstance(existing, dict):
                    merged = dict(existing)
                    merged.update(value)
                    raw[key] = merged
                else:
                    raw[key] = dict(value)
            else:
                raw[key] = value
        entry["raw"] = raw
        entry["kort_id"] = str(kort_id)
        entry.setdefault("players", {})
        entry.setdefault("archive", entry.get("archive", []))
        entry.setdefault("status", SNAPSHOT_STATUS_NO_DATA)
        entry.setdefault("serving", None)
        entry.setdefault("available", False)
        entry["last_updated"] = _now_iso()
        entry["error"] = None
        entry["pause_minutes"] = entry.get("pause_minutes") or COMMAND_ERROR_PAUSE_MINUTES
        entry["pause_active"] = False
        entry["pause_until"] = None
        entry["badges"] = []

        try:
            parsed = parse_overlay_json(raw)
        except Exception:  # noqa: BLE001
            entry["available"] = False
            snapshots[str(kort_id)] = entry
            return copy.deepcopy(entry)

        players = parsed["players"]
        serving = parsed["serving"]
        available_value = parsed.get("available")
        entry["available"] = bool(available_value) if available_value is not None else False

        def _has_player_info(info: Any) -> bool:
            if not isinstance(info, dict):
                return False
            if info.get("name") not in (None, ""):
                return True
            if info.get("points") is not None:
                return True
            sets_value = info.get("sets")
            if isinstance(sets_value, dict) and sets_value:
                return True
            return False

        merged_players: Dict[str, Dict[str, Any]] = copy.deepcopy(entry.get("players") or {})
        for suffix in ("A", "B"):
            info = players.get(suffix) or {}
            if not _has_player_info(info):
                continue
            player_entry = merged_players.setdefault(suffix, {})
            name = info.get("name")
            if name is not None:
                player_entry["name"] = name
            points = info.get("points")
            if points is not None:
                player_entry["points"] = points
            sets = info.get("sets") or {}
            if sets:
                existing_sets = dict(player_entry.get("sets") or {})
                existing_sets.update(sets)
                player_entry["sets"] = existing_sets
            else:
                player_entry.setdefault("sets", {})

        for suffix in ("A", "B"):
            player_entry = merged_players.get(suffix)
            if player_entry is not None:
                player_entry.setdefault("sets", {})
                player_entry["is_serving"] = serving == suffix

        entry["players"] = merged_players
        entry["serving"] = serving

        def _has_content(value: Any) -> bool:
            if value is None:
                return False
            if isinstance(value, str):
                return bool(value.strip())
            if isinstance(value, bool):
                return value
            if isinstance(value, (dict, list, tuple, set)):
                return bool(value)
            return True

        def _player_has_payload(player_raw: Any) -> bool:
            if not isinstance(player_raw, dict):
                return False

            name_value: Optional[Any] = None
            for key in ("name", "Name", "Value"):
                if key not in player_raw:
                    continue
                candidate = player_raw.get(key)
                if isinstance(candidate, str):
                    if candidate.strip():
                        name_value = candidate
                        break
                elif candidate not in (None, ""):
                    name_value = candidate
                    break
            if not isinstance(name_value, str) or not name_value.strip():
                return False

            points_value: Optional[Any] = None
            for key in ("points", "Points"):
                if key not in player_raw:
                    continue
                candidate = player_raw.get(key)
                if isinstance(candidate, str):
                    if candidate.strip():
                        points_value = candidate
                        break
                elif candidate is not None:
                    points_value = candidate
                    break
            has_points = points_value is not None

            set_values: list[Any] = []
            sets_mapping = player_raw.get("sets")
            if isinstance(sets_mapping, dict):
                for key, value in sets_mapping.items():
                    if "set" in str(key).lower():
                        set_values.append(value)
            if not set_values:
                for key, value in player_raw.items():
                    key_text = str(key).lower()
                    if "set" in key_text:
                        set_values.append(value)
            has_sets = any(_has_content(value) for value in set_values)

            return has_points or has_sets

        entry["status"] = SNAPSHOT_STATUS_NO_DATA
        if all(_player_has_payload(merged_players.get(suffix)) for suffix in ("A", "B")):
            entry["status"] = SNAPSHOT_STATUS_OK

        snapshots[str(kort_id)] = entry
        snapshot = copy.deepcopy(entry)
    return snapshot


def _update_command_error_state(
    state: CourtState,
    *,
    now: float,
    spec_name: Optional[str] = None,
) -> tuple[bool, bool]:
    previous_pause_until = state.paused_until or 0.0
    state.command_error_streak = min(state.command_error_streak + 1, 10_000)
    if spec_name:
        current = state.command_error_streak_by_spec.get(spec_name, 0) + 1
        state.command_error_streak_by_spec[spec_name] = min(current, 10_000)

    pause_active = False
    new_pause_started = False
    if state.command_error_streak >= COMMAND_ERROR_PAUSE_THRESHOLD:
        pause_seconds = COMMAND_ERROR_PAUSE_MINUTES * 60
        candidate_until = now + pause_seconds
        if state.paused_until is None or candidate_until > state.paused_until:
            state.paused_until = candidate_until
        pause_active = state.paused_until is not None and state.paused_until > now
        if pause_active and previous_pause_until <= now:
            new_pause_started = True

    return pause_active, new_pause_started


def _update_snapshot_pause_state(
    kort_id: str, state: CourtState, *, now: float
) -> Dict[str, Any]:
    entry = ensure_snapshot_entry(kort_id)
    pause_until_iso = (
        datetime.fromtimestamp(state.paused_until, timezone.utc).isoformat()
        if state.paused_until is not None
        else None
    )
    is_paused = state.paused_until is not None and state.paused_until > now

    with snapshots_lock:
        entry.setdefault("kort_id", str(kort_id))
        if not isinstance(entry.get("players"), dict):
            entry["players"] = entry.get("players") or {}
        else:
            entry.setdefault("players", {})
        if not isinstance(entry.get("raw"), dict):
            entry["raw"] = entry.get("raw") or {}
        else:
            entry.setdefault("raw", {})
        entry.setdefault("archive", entry.get("archive", []))
        entry.setdefault("status", entry.get("status", SNAPSHOT_STATUS_NO_DATA))
        entry.setdefault("serving", entry.get("serving"))
        entry.setdefault("available", entry.get("available", False))
        entry.setdefault("badges", entry.get("badges", []))
        entry.setdefault("error", entry.get("error"))
        entry["pause_minutes"] = entry.get("pause_minutes") or COMMAND_ERROR_PAUSE_MINUTES
        entry["pause_active"] = is_paused
        entry["pause_until"] = pause_until_iso
        entry["last_updated"] = _now_iso()
        snapshot = copy.deepcopy(entry)

    return snapshot


def _handle_command_error(
    kort_id: str,
    error: str,
    *,
    state: Optional[CourtState] = None,
    now: Optional[float] = None,
    spec_name: Optional[str] = None,
    badges: Optional[List[Dict[str, Any]]] = None,
) -> Dict[str, Any]:
    if now is None:
        now = time.time()
    if state is None:
        state = _ensure_court_state(kort_id)

    pause_active, new_pause_started = _update_command_error_state(
        state, now=now, spec_name=spec_name
    )

    if new_pause_started:
        logger.warning(
            "Kort %s przechodzi w pauzę na %s min po %s kolejnych błędach",
            kort_id,
            COMMAND_ERROR_PAUSE_MINUTES,
            state.command_error_streak,
        )

    pause_until_iso = (
        datetime.fromtimestamp(state.paused_until, timezone.utc).isoformat()
        if state.paused_until is not None
        else None
    )
    is_paused = pause_active

    entry = ensure_snapshot_entry(kort_id)
    with snapshots_lock:
        entry["error"] = error
        entry["status"] = SNAPSHOT_STATUS_UNAVAILABLE
        entry.setdefault("players", {})
        entry.setdefault("raw", {})
        entry.setdefault("archive", entry.get("archive", []))
        entry["last_updated"] = _now_iso()
        entry["available"] = False
        entry["pause_minutes"] = entry.get("pause_minutes") or COMMAND_ERROR_PAUSE_MINUTES
        entry["pause_active"] = is_paused
        entry["pause_until"] = pause_until_iso
        entry["badges"] = copy.deepcopy(badges or [])
        snapshot = copy.deepcopy(entry)
    return snapshot


def _format_http_error_details(command: str, response: requests.Response) -> str:
    try:
        url = response.url
    except Exception:  # noqa: BLE001
        url = "<unknown>"
    try:
        body = response.text or ""
    except Exception:  # noqa: BLE001
        body = "<unavailable>"
    body = body.strip()
    max_length = 256
    if len(body) > max_length:
        body = f"{body[:max_length]}…"
    content_type = ""
    try:
        content_type = response.headers.get("Content-Type", "")
    except Exception:  # noqa: BLE001
        content_type = ""
    parts = [
        f"HTTP {response.status_code}",
        f"url={url}",
        f"command={command}",
    ]
    if content_type:
        parts.append(f"content_type={content_type}")
    if body:
        parts.append(f"body={body}")
    return ", ".join(parts)


def _archive_snapshot(kort_id: str, snapshot: Dict[str, Any]) -> Dict[str, Any]:
    archive_entry = {
        "kort_id": snapshot.get("kort_id"),
        "status": snapshot.get("status"),
        "last_updated": snapshot.get("last_updated"),
        "players": copy.deepcopy(snapshot.get("players")),
        "serving": snapshot.get("serving"),
        "raw": copy.deepcopy(snapshot.get("raw")),
        "error": snapshot.get("error"),
    }
    entry = ensure_snapshot_entry(kort_id)
    with snapshots_lock:
        history = entry.setdefault("archive", [])
        history.append(archive_entry)
        if len(history) > ARCHIVE_LIMIT:
            del history[:-ARCHIVE_LIMIT]
        entry["archive"] = history
        snapshots[str(kort_id)] = entry
    return archive_entry


def _is_truthy(value: Any) -> bool:
    if value is None:
        return False
    normalized = str(value).strip().lower()
    return normalized in {
        "1",
        "true",
        "yes",
        "on",
        "tak",
        "finished",
        "complete",
        "completed",
        "done",
    }


def _classify_phase(
    snapshot: Dict[str, Any], state: CourtState, score: ScoreSnapshot
) -> CourtPhase:
    name_signature = state.compute_name_signature(snapshot)
    has_any_name = any(part.strip() for part in name_signature.split("|"))

    status = snapshot.get("status")

    if status == SNAPSHOT_STATUS_UNAVAILABLE:
        return CourtPhase.IDLE_NAMES

    if not has_any_name:
        return CourtPhase.IDLE_NAMES

<<<<<<< HEAD
    if state.phase is CourtPhase.IDLE_NAMES and state.name_stability < NAME_STABILIZATION_TICKS:
=======
    if (
        state.phase is CourtPhase.IDLE_NAMES
        and NAME_STABILIZATION_TICKS > 0
        and state.name_stability < NAME_STABILIZATION_TICKS
    ):
>>>>>>> eba0d785
        return CourtPhase.IDLE_NAMES

    if (
        state.name_stability < NAME_STABILIZATION_TICKS
        and not score.points_any
        and not score.games_any
        and not score.sets_present
    ):
        return CourtPhase.IDLE_NAMES

    sets_won_a, sets_won_b = score.sets_won
    finished_sets = score.sets_completed >= 1 and (
        max(sets_won_a, sets_won_b) >= 2 or score.sets_completed >= 3
    )
    if finished_sets and state.points_absent_streak >= 2:
        return CourtPhase.FINISHED

    if score.super_tb_active:
        return CourtPhase.SUPER_TB10

    if score.tie_break_active:
        return CourtPhase.TIEBREAK7

    if score.sets_present and score.sets_completed > 0:
        return CourtPhase.LIVE_SETS

    if score.games_positive:
        return CourtPhase.LIVE_GAMES

    if state.points_positive_streak >= 2:
        return CourtPhase.LIVE_POINTS

    if score.points_any or score.games_any or score.sets_present:
        return CourtPhase.PRE_START

    return CourtPhase.PRE_START


def _process_snapshot(state: CourtState, snapshot: Dict[str, Any], now: float) -> None:
    state.mark_polled(now)
    name_signature = state.compute_name_signature(snapshot)
    state.update_name_stability(
        name_signature, required_ticks=NAME_STABILIZATION_TICKS
    )
    score_snapshot = state.compute_score_snapshot(snapshot)
    state.update_score_stability(score_snapshot)
    desired_phase = _classify_phase(snapshot, state, score_snapshot)
    raw_signature = state.compute_raw_signature(snapshot)

    if (
        state.phase is CourtPhase.FINISHED
        and desired_phase is CourtPhase.FINISHED
        and state.finished_name_signature
        and name_signature != state.finished_name_signature
    ):
        state.transition(CourtPhase.IDLE_NAMES, now)
        return

    if (
        state.phase is CourtPhase.FINISHED
        and desired_phase is CourtPhase.FINISHED
        and state.finished_raw_signature
        and raw_signature != state.finished_raw_signature
    ):
        state.transition(CourtPhase.IDLE_NAMES, now)
        return

    previous_phase = state.phase
    state.transition(desired_phase, now)

    if state.phase is CourtPhase.FINISHED:
        if previous_phase is not CourtPhase.FINISHED:
            _archive_snapshot(state.kort_id, snapshot)
        state.finished_name_signature = name_signature
        state.finished_raw_signature = raw_signature
    else:
        state.finished_name_signature = None
        state.finished_raw_signature = None

    # Harmonogram komend aktualizowany jest w CourtState podczas przejść

    availability_value = snapshot.get("available")
    raw_payload = snapshot.get("raw")
    has_visibility_flag = False
    if isinstance(raw_payload, dict):
        for key in raw_payload.keys():
            key_text = str(key).lower()
            if "overlayvisibility" in key_text or key_text == "overlayvisible":
                has_visibility_flag = True
                break

    if availability_value is False:
        if has_visibility_flag:
            state.set_stage(CourtPollingStage.OFF, now)
            state.apply_availability_pause(now, UNAVAILABLE_SLOW_POLL_SECONDS)
    elif availability_value is True:
        state.set_stage(CourtPollingStage.NORMAL, now)
        state.clear_availability_pause()


def update_snapshot_for_kort(
    kort_id: str,
    control_url: str,
    *,
    session: Optional[requests.sessions.Session] = None,
) -> Dict[str, Any]:
    entry = ensure_snapshot_entry(kort_id)
    with snapshots_lock:
        snapshot = copy.deepcopy(entry)
    return snapshot


def _mark_unavailable(kort_id: str, *, error: Optional[str]) -> Dict[str, Any]:
    payload = {
        "kort_id": str(kort_id),
        "status": SNAPSHOT_STATUS_UNAVAILABLE,
        "last_updated": _now_iso(),
        "players": {},
        "raw": {},
        "serving": None,
        "error": error,
        "available": False,
        "pause_minutes": COMMAND_ERROR_PAUSE_MINUTES,
        "pause_active": False,
        "pause_until": None,
    }
    entry = ensure_snapshot_entry(kort_id)
    with snapshots_lock:
        archive = entry.get("archive", [])
        entry.update(payload)
        entry["archive"] = archive
        payload = copy.deepcopy(entry)
    return payload


def _update_once(
    app,
    overlay_links_supplier: Callable[[], Dict[str, Dict[str, Any]]],
    *,
    session: Optional[requests.sessions.Session] = None,
    now: Optional[float] = None,
) -> None:
    time_source = time.time
    reference_time = time_source()
    time_offset = (now - reference_time) if now is not None else 0.0

    def refresh_current_time() -> float:
        return time_source() + time_offset

    current_time = now if now is not None else reference_time
    try:
        with app.app_context():
            links = overlay_links_supplier() or {}
    except Exception as exc:  # noqa: BLE001
        logger.warning("Nie udało się pobrać listy kortów: %s", exc)
        return

    first_iteration = True
    for kort_id, urls in links.items():
        if first_iteration:
            if now is None:
                current_time = refresh_current_time()
            first_iteration = False
        else:
            current_time = refresh_current_time()

        if not (urls or {}).get("enabled", True):
            logger.debug("Pominięto kort %s - polling wyłączony", kort_id)
            continue

        ensure_snapshot_entry(kort_id)
        state = _ensure_court_state(kort_id)
        control_url = (urls or {}).get("control")
        if not control_url:
            logger.warning("Pominięto kort %s - brak adresu control", kort_id)
            continue
        try:
            controlapp_identifier = _extract_controlapp_identifier(control_url)
            base_url = build_output_url(control_url)
        except Exception as exc:  # noqa: BLE001
            logger.warning(
                "Nie udało się przygotować adresu dla kortu %s: %s", kort_id, exc
            )
            snapshot = _handle_command_error(
                kort_id,
                error=str(exc),
                state=state,
                now=current_time,
            )
            _record_snapshot_metrics(snapshot)
            _process_snapshot(state, snapshot, current_time)
            state.tick_counter += 1
            _record_tick()
            continue

        cooldown_until = _controlapp_cooldown_until(controlapp_identifier, current_time)
        if cooldown_until is not None:
            remaining = max(0.0, cooldown_until - current_time)
            logger.debug(
                "Pominięto żądanie dla kortu %s z powodu limitu (pozostało %.2f s)",
                kort_id,
                remaining,
            )
            state.tick_counter += 1
            _record_tick()
            continue

        if state.is_paused(current_time):
            pause_until = state.effective_pause_until() or current_time
            remaining = max(0.0, pause_until - current_time)
            logger.debug(
                "Pominięto żądanie dla kortu %s z powodu pauzy (pozostało %.2f s)",
                kort_id,
                remaining,
            )
            state.tick_counter += 1
            _record_tick()
            continue

        spec_name = state.pop_due_command(current_time)
        if not spec_name:
            continue

        command = _select_command(state, spec_name)
        if not command:
            state.tick_counter += 1
            _record_tick()
            current_time = refresh_current_time()
            state.mark_polled(current_time)
            continue

        http = session or requests
        payload = {"command": command}
        attempt = 0
        final_snapshot: Optional[Dict[str, Any]] = None
        last_error: Optional[str] = None
        last_response: Optional[requests.Response] = None
        last_error_label: Optional[str] = None

        command_succeeded = False

        request_id = uuid.uuid4().hex

        while True:
            response: Optional[requests.Response] = None
            should_retry = False
            attempt_started = time.perf_counter()
            status_code: Optional[int] = None
            try:
                try:
                    _throttle_request(controlapp_identifier)
                    response = http.put(
                        base_url,
                        json=payload,
                        timeout=REQUEST_TIMEOUT_SECONDS,
                    )
                    rate_limits_desc = _format_rate_limit_headers(response)
                    logger.debug(
                        "Żądanie %s %s zakończone statusem %s%s",
                        "PUT",
                        response.url,
                        response.status_code,
                        rate_limits_desc,
                    )
                    status_code = response.status_code
                except requests.Timeout as exc:
                    should_retry = True
                    last_error = str(exc)
                    last_response = None
                    last_error_label = exc.__class__.__name__
                    _record_response_event(error="timeout")
                except Exception as exc:  # noqa: BLE001
                    logger.warning(
                        "Nie udało się pobrać komendy %s dla kortu %s: %s",
                        command,
                        kort_id,
                        exc,
                    )
                    last_error_label = exc.__class__.__name__
                    _record_response_event(error="exception")
                    final_snapshot = _handle_command_error(
                        kort_id,
                        error=str(exc),
                        state=state,
                        now=current_time,
                        spec_name=spec_name,
                    )
                    break

                if response is not None:
                    response_time = refresh_current_time()
                    current_time = response_time
                    _record_response_event(status_code=status_code)
                    daily_limits = _parse_singular_daily_calls_header(
                        response, reference_time=response_time
                    )
                    if (
                        daily_limits
                        and daily_limits.get("remaining") is not None
                        and daily_limits.get("remaining") <= 0
                    ):
                        reset_candidate = daily_limits.get("reset")
                        if reset_candidate is not None:
                            _schedule_controlapp_resume(
                                controlapp_identifier, float(reset_candidate)
                            )
                    if status_code == 404:
                        diagnostics = _format_http_error_details(command, response)
                        cooldown_until = current_time + NOT_FOUND_COOLDOWN_SECONDS
                        _schedule_controlapp_resume(controlapp_identifier, cooldown_until)
                        cooldown_seconds = max(0.0, cooldown_until - current_time)
                        resume_iso = datetime.fromtimestamp(
                            cooldown_until, timezone.utc
                        ).isoformat()
                        logger.warning(
                            (
                                "Serwer zwrócił 404 dla kortu %s (%s) - "
                                "pauza %.0f s (do %s) (%s)%s"
                            ),
                            kort_id,
                            command,
                            cooldown_seconds,
                            resume_iso,
                            diagnostics,
                            rate_limits_desc,
                        )
                        final_snapshot = _handle_command_error(
                            kort_id,
                            error=diagnostics,
                            state=state,
                            now=current_time,
                            spec_name=spec_name,
                            badges=[NOT_FOUND_BADGE],
                        )
                        break

                    if status_code == 400:
                        diagnostics = _format_http_error_details(command, response)
                        logger.warning(
                            "Serwer zwrócił błąd 400 dla kortu %s (%s): %s",
                            kort_id,
                            command,
                            diagnostics,
                        )
                        final_snapshot = _handle_command_error(
                            kort_id,
                            error=diagnostics,
                            state=state,
                            now=current_time,
                            spec_name=spec_name,
                        )
                        break

                    if 400 <= status_code < 500 and status_code not in {404, 429}:
                        diagnostics = _format_http_error_details(command, response)
                        logger.warning(
                            "Serwer zwrócił błąd %s dla kortu %s (%s): %s",
                            status_code,
                            kort_id,
                            command,
                            diagnostics,
                        )
                        final_snapshot = _handle_command_error(
                            kort_id,
                            error=diagnostics,
                            state=state,
                            now=current_time,
                            spec_name=spec_name,
                        )
                        break

                    if status_code == 429:
                        retry_after_header = None
                        reset_header = None
                        try:
                            retry_after_header = response.headers.get("Retry-After")
                            reset_header = response.headers.get("X-RateLimit-Reset")
                        except Exception:  # noqa: BLE001
                            pass

                        retry_after_seconds = _parse_retry_after(response)
                        reset_timestamp = _parse_rate_limit_reset(
                            response, reference_time=current_time
                        )
                        cooldown_candidates: List[float] = []
                        if retry_after_seconds is not None:
                            cooldown_candidates.append(current_time + retry_after_seconds)
                        if reset_timestamp is not None:
                            cooldown_candidates.append(max(current_time, reset_timestamp))

                        if cooldown_candidates:
                            cooldown_until = max(cooldown_candidates)
                        else:
                            cooldown_until = (
                                current_time + PER_CONTROLAPP_MIN_INTERVAL_SECONDS
                            )

                        _schedule_controlapp_resume(controlapp_identifier, cooldown_until)

                        cooldown_seconds = max(0.0, cooldown_until - current_time)
                        reset_iso = datetime.fromtimestamp(
                            cooldown_until, timezone.utc
                        ).isoformat()
                        logger.warning(
                            (
                                "Serwer zwrócił 429 dla kortu %s (%s) - "
                                "pauza %.2f s (Retry-After=%s, X-RateLimit-Reset=%s, do=%s)%s"
                            ),
                            kort_id,
                            command,
                            cooldown_seconds,
                            retry_after_header or "brak",
                            reset_header or "brak",
                            reset_iso,
                            rate_limits_desc,
                        )
                        _pause_active, new_pause_started = _update_command_error_state(
                            state, now=current_time, spec_name=spec_name
                        )
                        if new_pause_started:
                            logger.warning(
                                "Kort %s przechodzi w pauzę na %s min po %s kolejnych błędach",
                                kort_id,
                                COMMAND_ERROR_PAUSE_MINUTES,
                                state.command_error_streak,
                            )
                        _update_snapshot_pause_state(
                            kort_id, state, now=current_time
                        )
                        break

                    if status_code >= 500:
                        should_retry = True
                        last_error = _format_http_error_details(command, response)
                        last_response = response
                        last_error_label = f"HTTP_{status_code}"
                    else:
                        try:
                            response.raise_for_status()
                            payload = response.json()
                        except Exception as exc:  # noqa: BLE001
                            logger.warning(
                                "Nie udało się pobrać komendy %s dla kortu %s: %s",
                                command,
                                kort_id,
                                exc,
                            )
                            final_snapshot = _handle_command_error(
                                kort_id,
                                error=str(exc),
                                state=state,
                                now=current_time,
                                spec_name=spec_name,
                            )
                            break

                        logger.debug(
                            "Odpowiedź komendy %s dla kortu %s: %s%s",
                            command,
                            kort_id,
                            _format_payload_for_logging(payload),
                            rate_limits_desc,
                        )
                        mapped_payload = _map_command_response(command, payload)
                        final_snapshot = _merge_partial_payload(kort_id, mapped_payload)
                        command_succeeded = True
                        break
            finally:
                duration_ms = (time.perf_counter() - attempt_started) * 1000.0
                log_payload = {
                    "kort_id": kort_id,
                    "command": command,
                    "status_code": status_code,
                    "duration_ms": duration_ms,
                    "retry": attempt > 0,
                    "request_id": request_id,
                }
                logger.info(json.dumps(log_payload, ensure_ascii=False))

            if should_retry:
                retry_reason = last_error_label or (
                    f"HTTP_{response.status_code}" if response is not None else "unknown"
                )
                _record_retry_event(str(retry_reason))
                if attempt >= MAX_RETRY_ATTEMPTS:
                    payload_summary = _format_payload_for_logging(payload)
                    diagnostics = last_error
                    if not diagnostics and last_response is not None:
                        diagnostics = _format_http_error_details(command, last_response)
                    if not diagnostics:
                        diagnostics = "brak dodatkowych informacji"
                    diagnostics = _shorten_for_logging(str(diagnostics))
                    attempt_count = attempt + 1
                    logger.warning(
                        (
                            "Wyczerpano próby pobierania komendy %s "
                            "dla kortu %s po %s próbach "
                            "(payload=%s, ostatnia_odpowiedź=%s)"
                        ),
                        command,
                        kort_id,
                        attempt_count,
                        payload_summary,
                        diagnostics,
                    )
                    error_message = last_error or diagnostics or "Nie udało się pobrać danych kortu"
                    final_snapshot = _handle_command_error(
                        kort_id,
                        error=error_message,
                        state=state,
                        now=current_time,
                        spec_name=spec_name,
                    )
                    break

                delay = _calculate_retry_delay(attempt, response=response)
                attempt += 1
                retry_reason = last_error or (
                    f"HTTP {response.status_code}" if response is not None else "nieznany powód"
                )
                logger.debug(
                    "Ponawianie komendy %s dla kortu %s za %.2f s (próba %s, powód: %s)",
                    command,
                    kort_id,
                    delay,
                    attempt + 1,
                    _shorten_for_logging(str(retry_reason)),
                )
                _sleep(delay)
                continue

            break

        if command_succeeded:
            state.clear_pause()

        if final_snapshot is not None:
            current_time = refresh_current_time()
            _record_snapshot_metrics(final_snapshot)
            _process_snapshot(state, final_snapshot, current_time)

        state.tick_counter += 1
        _record_tick()


_thread: Optional[threading.Thread] = None


def start_background_updater(
    app,
    overlay_links_supplier: Callable[[], Dict[str, Dict[str, str]]],
    *,
    session: Optional[requests.sessions.Session] = None,
) -> None:
    global _thread

    if app.config.get("TESTING") or os.environ.get("PYTEST_CURRENT_TEST"):
        logger.debug("Pomijam uruchomienie wątku aktualizacji w trybie testowym")
        return

    if _thread and _thread.is_alive():
        return

    def runner() -> None:
        while True:
            tick_start = time.time()
            _update_once(app, overlay_links_supplier, session=session, now=tick_start)
            elapsed = time.time() - tick_start
            sleep_time = max(0.0, UPDATE_INTERVAL_SECONDS - elapsed)
            time.sleep(sleep_time)

    # Ustawiamy wstępnie stan kortów na "brak danych"
    try:
        with app.app_context():
            links = overlay_links_supplier() or {}
        for kort_id in links:
            ensure_snapshot_entry(kort_id)
            _ensure_court_state(kort_id)
    except Exception as exc:  # noqa: BLE001
        logger.warning(
            "Nie udało się wstępnie zainicjować snapshotów kortów: %s", exc
        )

    _thread = threading.Thread(target=runner, name="kort-snapshots", daemon=True)
    _thread.start()


__all__ = [
    "COMMAND_PLAN",
    "SNAPSHOT_STATUS_NO_DATA",
    "SNAPSHOT_STATUS_OK",
    "SNAPSHOT_STATUS_UNAVAILABLE",
    "build_output_url",
    "ensure_snapshot_entry",
    "get_all_snapshots",
    "get_metrics_snapshot",
    "parse_overlay_json",
    "reset_metrics",
    "snapshots",
    "start_background_updater",
    "update_snapshot_for_kort",
]
<|MERGE_RESOLUTION|>--- conflicted
+++ resolved
@@ -56,9 +56,7 @@
 
 ARCHIVE_LIMIT = 50
 
-
 CommandPlanEntry = Dict[str, Any]
-
 
 NOT_FOUND_BADGE = {
     "key": "not_found",
@@ -66,12 +64,9 @@
     "description": "Kort nie został znaleziony (HTTP 404)",
 }
 
-
 _PLAYER_FIELD_PATTERN = re.compile(
     r"^(Name|Points|Set\d+|CurrentSet|TieBreak)Player([AB])$"
 )
-_COMMAND_PLAYER_PATTERN = re.compile(r"^Get(?P<field>[A-Za-z0-9]+)Player(?P<player>[AB])$")
-
 
 COMMAND_PLAN_NORMAL: Dict[CourtPhase, Dict[str, CommandPlanEntry]] = {
     CourtPhase.IDLE_NAMES: {
@@ -184,7 +179,6 @@
 
 def get_all_snapshots() -> Dict[str, Dict[str, Any]]:
     """Return a deep copy of all current snapshots under a thread lock."""
-
     with snapshots_lock:
         return copy.deepcopy(snapshots)
 
@@ -230,7 +224,9 @@
     storage[key] = storage.get(key, 0) + 1
 
 
-def _record_response_event(*, status_code: Optional[int] = None, error: Optional[str] = None) -> None:
+def _record_response_event(
+    *, status_code: Optional[int] = None, error: Optional[str] = None
+) -> None:
     with metrics_lock:
         metrics["responses"]["total"] += 1
         metrics["last_response_at"] = _now_iso()
@@ -268,6 +264,8 @@
 def get_metrics_snapshot() -> Dict[str, Any]:
     with metrics_lock:
         return copy.deepcopy(metrics)
+
+
 court_states: Dict[str, CourtState] = {}
 
 _throttle_lock = threading.Lock()
@@ -366,9 +364,7 @@
 def build_output_url(control_url: str) -> str:
     if not control_url:
         return control_url
-
     identifier = _extract_controlapp_identifier(control_url)
-
     return f"https://app.overlays.uno/apiv2/controlapps/{identifier}/api"
 
 
@@ -384,21 +380,31 @@
     simulate: bool = False,
     current_time: Optional[float] = None,
 ) -> None:
+    """
+    Token bucket + per-controlapp cooldown + per-controlapp minimalny odstęp.
+    W trybie simulate=True dopuszcza cofanięcie czasu (clamp last_refill do now).
+    """
     if simulate:
         if current_time is None:
             raise ValueError("current_time is required when simulate=True")
         simulated_time = current_time
     else:
         simulated_time = None
+
     while True:
         with _throttle_lock:
             now_value = simulated_time if simulated_time is not None else time.time()
+
             global _global_token_balance, _global_tokens_last_refill
-
             last_refill = _global_tokens_last_refill
             if last_refill is None:
                 last_refill = now_value
                 _global_tokens_last_refill = now_value
+            # CLAMP: gdy symulowany czas cofnął się względem last_refill
+            if simulated_time is not None and now_value < last_refill:
+                last_refill = now_value
+                _global_tokens_last_refill = now_value
+
             elapsed = max(0.0, now_value - last_refill)
             if elapsed > 0.0:
                 refill = elapsed * GLOBAL_RATE_LIMIT_PER_SECOND
@@ -492,9 +498,11 @@
     if not value:
         return None
 
+    # jeżeli to czysta liczba: interpretuj jako epoch lub offset
     try:
         numeric_value = float(value)
     except ValueError:
+        # być może to data HTTP
         try:
             reset_dt = parsedate_to_datetime(value)
         except (TypeError, ValueError):
@@ -506,8 +514,10 @@
         return reset_dt.timestamp()
 
     if numeric_value > reference_time + 1.0:
+        # wygląda jak epoch
         return numeric_value
     if numeric_value >= 0:
+        # wyglada jak offset sekund
         return reference_time + numeric_value
 
     return None
@@ -530,6 +540,11 @@
 def _parse_singular_daily_calls_header(
     response: requests.Response, *, reference_time: float
 ) -> Optional[Dict[str, Optional[float]]]:
+    """
+    Obsługuje dwa formaty:
+    1) JSON, np.: {"limit":20000,"remaining":0,"reset":1759622401}
+    2) key=value rozdzielane ; lub ,  np.: limit=20000, remaining=0, reset=1759622401
+    """
     try:
         header_value = response.headers.get("X-Singular-RateLimit-Daily-Calls")
     except Exception:  # noqa: BLE001
@@ -538,36 +553,52 @@
     if not header_value:
         return None
 
-    items: Dict[str, str] = {}
-    for part in re.split(r"[;,]", str(header_value)):
-        if "=" not in part:
-            continue
-        key, value = part.split("=", 1)
-        key = key.strip().lower()
-        value = value.strip()
-        if not key:
-            continue
-        items[key] = value
+    text = str(header_value).strip()
+    items: Dict[str, Any] = {}
+
+    # Format JSON
+    if text.startswith("{") and text.endswith("}"):
+        try:
+            obj = json.loads(text)
+            if isinstance(obj, dict):
+                items = {str(k).strip().lower(): obj[k] for k in obj.keys()}
+        except Exception:  # noqa: BLE001
+            items = {}
+
+    # Format key=value
+    if not items:
+        for part in re.split(r"[;,]", text):
+            if "=" not in part:
+                continue
+            key, value = part.split("=", 1)
+            key = key.strip().lower()
+            value = value.strip()
+            if not key:
+                continue
+            items[key] = value
 
     if not items:
         return None
 
-    def _parse_int(value: Optional[str]) -> Optional[int]:
-        if value is None:
+    def _parse_int(v: Any) -> Optional[int]:
+        if v is None:
             return None
         try:
-            return int(float(value))
+            return int(float(v))
         except (TypeError, ValueError):
             return None
 
     limit = _parse_int(items.get("limit"))
     remaining = _parse_int(items.get("remaining"))
     reset_raw = items.get("reset")
-    reset_at = (
-        _parse_reset_header_value(reset_raw, reference_time=reference_time)
-        if reset_raw
-        else None
-    )
+
+    reset_at: Optional[float] = None
+    if reset_raw is not None:
+        if isinstance(reset_raw, (int, float)):
+            # liczba → epoch
+            reset_at = float(reset_raw)
+        elif isinstance(reset_raw, str):
+            reset_at = _parse_reset_header_value(reset_raw, reference_time=reference_time)
 
     return {"limit": limit, "remaining": remaining, "reset": reset_at}
 
@@ -709,101 +740,6 @@
     return command_template
 
 
-def _extract_primary_value(flattened: Dict[str, Any]) -> Any:
-    for key in ("Value", "value", "result", "Result"):
-        if key in flattened:
-            return flattened[key]
-    if len(flattened) == 1:
-        return next(iter(flattened.values()))
-    return None
-
-
-def _interpret_player_suffix(value: Any) -> Optional[str]:
-    if isinstance(value, str):
-        normalized = value.strip().lower()
-        if normalized in {"a", "playera", "player a", "1", "true", "yes", "on"}:
-            return "A"
-        if normalized in {"b", "playerb", "player b", "2", "false", "no", "off"}:
-            return "B"
-        return None
-
-    if isinstance(value, bool):
-        return "A" if value else "B"
-
-    if isinstance(value, (int, float)):
-        integer = int(value)
-        if integer == 0 or integer == 1:
-            return "A"
-        if integer == 2:
-            return "B"
-    return None
-
-
-def _map_command_response(command: str, payload: Dict[str, Any]) -> Dict[str, Any]:
-    flattened = _flatten_overlay_payload(payload or {})
-    mapped: Dict[str, Any] = dict(flattened)
-    primary_value = _extract_primary_value(flattened)
-
-    match = _COMMAND_PLAYER_PATTERN.match(command or "")
-    if match:
-        field = match.group("field")
-        suffix = match.group("player")
-        key = f"{field}Player{suffix}"
-        if primary_value is not None:
-            mapped.setdefault(key, primary_value)
-
-        player_key = f"Player{suffix}"
-        player_info: Dict[str, Any] = {}
-        existing = mapped.get(player_key)
-        if isinstance(existing, dict):
-            player_info.update(existing)
-        elif existing not in (None, ""):
-            player_info["Value"] = existing
-
-        lower_field = field.lower()
-        if primary_value is not None:
-            if lower_field == "name":
-                player_info["name"] = primary_value
-            elif lower_field == "points":
-                player_info["points"] = primary_value
-            elif lower_field.startswith("set"):
-                sets = dict(player_info.get("sets") or {})
-                sets[field] = primary_value
-                player_info["sets"] = sets
-            elif lower_field == "currentset":
-                sets = dict(player_info.get("sets") or {})
-                sets["CurrentSet"] = primary_value
-                player_info["sets"] = sets
-            elif lower_field == "tiebreak":
-                player_info["tiebreak"] = primary_value
-
-        if player_info:
-            mapped[player_key] = player_info
-
-        return mapped
-
-    normalized_command = (command or "").strip()
-
-    if normalized_command == "GetOverlayVisibility":
-        if primary_value is not None and "OverlayVisibility" not in mapped:
-            mapped["OverlayVisibility"] = primary_value
-        return mapped
-
-    if normalized_command == "GetServe":
-        if "ServePlayerA" in mapped or "ServePlayerB" in mapped:
-            return mapped
-        suffix = _interpret_player_suffix(primary_value)
-        if suffix == "A":
-            mapped["ServePlayerA"] = True
-            mapped["ServePlayerB"] = False
-        elif suffix == "B":
-            mapped["ServePlayerA"] = False
-            mapped["ServePlayerB"] = True
-        return mapped
-
-    return mapped
-
-
 def _flatten_overlay_payload(payload: Dict[str, Any]) -> Dict[str, Any]:
     flat: Dict[str, Any] = {}
 
@@ -854,185 +790,6 @@
         flat[player_key] = base
 
     return flat
-
-
-def _map_command_response(command: str, payload: Dict[str, Any]) -> Dict[str, Any]:
-    flattened = _flatten_overlay_payload(payload)
-    mapped: Dict[str, Any] = dict(flattened)
-
-    command = command or ""
-
-    def _ensure_player_entry(suffix: str) -> Dict[str, Any]:
-        player_key = f"Player{suffix}"
-        existing = mapped.get(player_key)
-        if isinstance(existing, dict):
-            entry = existing
-        elif existing is None:
-            entry = {}
-            mapped[player_key] = entry
-        else:
-            entry = {"Value": existing}
-            mapped[player_key] = entry
-        return entry
-
-    def _assign_player_field(suffix: str, field: str, value: Any) -> None:
-        key = f"{field}Player{suffix}"
-        mapped[key] = value
-        entry = _ensure_player_entry(suffix)
-        entry[field] = value
-
-    def _extract_from_player(
-        suffix: str, keys: List[str], fallback_keys: Optional[List[str]] = None
-    ) -> Optional[Any]:
-        for key in keys:
-            candidate_key = key.format(player=suffix)
-            if candidate_key in flattened:
-                return flattened[candidate_key]
-
-        player_key = f"Player{suffix}"
-        nested = flattened.get(player_key)
-        if isinstance(nested, dict):
-            for key in keys:
-                normalized_key = key.replace("Player{player}", "")
-                normalized_key = normalized_key.replace("{player}", "")
-                candidate = nested.get(normalized_key) or nested.get(
-                    normalized_key.capitalize()
-                )
-                if candidate is not None:
-                    return candidate
-        elif nested is not None:
-            return nested
-
-        if fallback_keys:
-            for key in fallback_keys:
-                if key in flattened:
-                    return flattened[key]
-        return None
-
-    player_suffix: Optional[str] = None
-    player_match = re.search(r"Player([AB])$", command)
-    if player_match:
-        player_suffix = player_match.group(1)
-
-    if command.startswith("GetNamePlayer") and player_suffix:
-        value = _extract_from_player(
-            player_suffix,
-            [f"NamePlayer{{player}}", "Name", "name", "Value", "value"],
-        )
-        if value is not None:
-            _assign_player_field(player_suffix, "Name", value)
-
-    elif command.startswith("GetPointsPlayer") and player_suffix:
-        value = _extract_from_player(
-            player_suffix,
-            [f"PointsPlayer{{player}}", "Points", "points", "Value", "value"],
-        )
-        if value is not None:
-            _assign_player_field(player_suffix, "Points", value)
-
-    elif command.startswith("GetCurrentSetPlayer") and player_suffix:
-        value = _extract_from_player(
-            player_suffix,
-            [
-                f"CurrentSetPlayer{{player}}",
-                "CurrentSet",
-                "current_set",
-                "Value",
-                "value",
-            ],
-        )
-        if value is not None:
-            _assign_player_field(player_suffix, "CurrentSet", value)
-
-    elif command.startswith("GetTieBreakPlayer") and player_suffix:
-        value = _extract_from_player(
-            player_suffix,
-            [
-                f"TieBreakPlayer{{player}}",
-                "TieBreak",
-                "tiebreak",
-                "Value",
-                "value",
-            ],
-        )
-        if value is not None:
-            _assign_player_field(player_suffix, "TieBreak", value)
-
-    elif command == "GetServe":
-        server_indicator: Optional[str] = None
-        for key in ("Server", "Serve", "CurrentServer", "value", "Value"):
-            candidate = flattened.get(key)
-            if isinstance(candidate, str):
-                normalized = candidate.strip().upper()
-                if normalized in {"A", "B"}:
-                    server_indicator = normalized
-                    break
-
-        if server_indicator is not None:
-            mapped[f"ServePlayer{server_indicator}"] = True
-            _ensure_player_entry(server_indicator)["Serve"] = True
-            other = "B" if server_indicator == "A" else "A"
-            mapped[f"ServePlayer{other}"] = False
-            _ensure_player_entry(other)["Serve"] = False
-        else:
-            for suffix in ("A", "B"):
-                candidate = _extract_from_player(
-                    suffix,
-                    [f"ServePlayer{{player}}", f"Player{{player}}", suffix],
-                    fallback_keys=[f"Serve{suffix}"]
-                )
-                if candidate is None:
-                    continue
-                interpreted = _interpret_visibility_value(candidate)
-                if interpreted is None:
-                    if isinstance(candidate, (int, float)):
-                        interpreted = candidate != 0
-                    elif isinstance(candidate, str):
-                        interpreted = candidate.strip().lower() in {"true", "tak", "on", "1"}
-                if interpreted is None:
-                    continue
-                mapped[f"ServePlayer{suffix}"] = interpreted
-                _ensure_player_entry(suffix)["Serve"] = interpreted
-
-    elif command == "GetOverlayVisibility":
-        interpreted: Optional[bool] = None
-        for key in flattened.keys():
-            interpreted = _interpret_visibility_value(flattened[key])
-            if interpreted is not None:
-                break
-        if interpreted is not None:
-            mapped["OverlayVisibility"] = interpreted
-
-    elif command == "GetTieBreakVisibility":
-        interpreted: Optional[bool] = None
-        for key in flattened.keys():
-            interpreted = _interpret_visibility_value(flattened[key])
-            if interpreted is not None:
-                break
-        if interpreted is not None:
-            mapped["TieBreakVisibility"] = interpreted
-
-    elif command == "GetMode":
-        value = None
-        for key in ("Mode", "mode", "Value", "value"):
-            if key in flattened:
-                value = flattened[key]
-                break
-        if value is not None:
-            mapped["Mode"] = value
-
-    elif command == "GetSet":
-        for key, value in list(flattened.items()):
-            match = _PLAYER_FIELD_PATTERN.match(str(key))
-            if not match:
-                continue
-            field, suffix = match.groups()
-            _assign_player_field(suffix, field, value)
-
-    if player_suffix and command.startswith("GetTieBreakPlayer"):
-        mapped.setdefault("TieBreakVisibility", mapped.get("TieBreakVisibility"))
-
-    return mapped
 
 
 def _interpret_visibility_value(value: Any) -> Optional[bool]:
@@ -1504,15 +1261,11 @@
     if not has_any_name:
         return CourtPhase.IDLE_NAMES
 
-<<<<<<< HEAD
-    if state.phase is CourtPhase.IDLE_NAMES and state.name_stability < NAME_STABILIZATION_TICKS:
-=======
     if (
         state.phase is CourtPhase.IDLE_NAMES
         and NAME_STABILIZATION_TICKS > 0
         and state.name_stability < NAME_STABILIZATION_TICKS
     ):
->>>>>>> eba0d785
         return CourtPhase.IDLE_NAMES
 
     if (
@@ -1646,6 +1399,392 @@
         entry["archive"] = archive
         payload = copy.deepcopy(entry)
     return payload
+
+
+def _map_command_response(command: str, payload: Dict[str, Any]) -> Dict[str, Any]:
+    """
+    Mapuje odpowiedź UNO na strukturę, którą rozumie parser snapshotów:
+    - Name/Points/Set*/CurrentSet/TieBreak → PlayerA/PlayerB i *PlayerX klucze
+    - GetServe → ServePlayerA/B
+    - GetOverlayVisibility / GetTieBreakVisibility → booleany
+    - GetMode → Mode
+    """
+    flattened = _flatten_overlay_payload(payload)
+    mapped: Dict[str, Any] = dict(flattened)
+
+    command = command or ""
+
+    def _ensure_player_entry(suffix: str) -> Dict[str, Any]:
+        player_key = f"Player{suffix}"
+        existing = mapped.get(player_key)
+        if isinstance(existing, dict):
+            entry = existing
+        elif existing is None:
+            entry = {}
+            mapped[player_key] = entry
+        else:
+            entry = {"Value": existing}
+            mapped[player_key] = entry
+        return entry
+
+    def _assign_player_field(suffix: str, field: str, value: Any) -> None:
+        key = f"{field}Player{suffix}"
+        mapped[key] = value
+        entry = _ensure_player_entry(suffix)
+        entry[field] = value
+
+    def _extract_from_player(
+        suffix: str, keys: List[str], fallback_keys: Optional[List[str]] = None
+    ) -> Optional[Any]:
+        # spróbuj płaskich kluczy
+        for key in keys:
+            candidate_key = key.format(player=suffix)
+            if candidate_key in flattened:
+                return flattened[candidate_key]
+
+        # spróbuj zagnieżdżonych pod PlayerX
+        player_key = f"Player{suffix}"
+        nested = flattened.get(player_key)
+        if isinstance(nested, dict):
+            for key in keys:
+                normalized_key = key.replace("Player{player}", "")
+                normalized_key = normalized_key.replace("{player}", "")
+                candidate = nested.get(normalized_key) or nested.get(
+                    normalized_key.capitalize()
+                )
+                if candidate is not None:
+                    return candidate
+        elif nested is not None:
+            return nested
+
+        # fallback: dowolny z listy
+        if fallback_keys:
+            for key in fallback_keys:
+                if key in flattened:
+                    return flattened[key]
+        return None
+
+    player_suffix: Optional[str] = None
+    player_match = re.search(r"Player([AB])$", command)
+    if player_match:
+        player_suffix = player_match.group(1)
+
+    if command.startswith("GetNamePlayer") and player_suffix:
+        value = _extract_from_player(
+            player_suffix,
+            [f"NamePlayer{{player}}", "Name", "name", "Value", "value"],
+        )
+        if value is not None:
+            _assign_player_field(player_suffix, "Name", value)
+
+    elif command.startswith("GetPointsPlayer") and player_suffix:
+        value = _extract_from_player(
+            player_suffix,
+            [f"PointsPlayer{{player}}", "Points", "points", "Value", "value"],
+        )
+        if value is not None:
+            _assign_player_field(player_suffix, "Points", value)
+
+    elif command.startswith("GetCurrentSetPlayer") and player_suffix:
+        value = _extract_from_player(
+            player_suffix,
+            [
+                f"CurrentSetPlayer{{player}}",
+                "CurrentSet",
+                "current_set",
+                "Value",
+                "value",
+            ],
+        )
+        if value is not None:
+            _assign_player_field(player_suffix, "CurrentSet", value)
+
+    elif command.startswith("GetTieBreakPlayer") and player_suffix:
+        value = _extract_from_player(
+            player_suffix,
+            [
+                f"TieBreakPlayer{{player}}",
+                "TieBreak",
+                "tiebreak",
+                "Value",
+                "value",
+            ],
+        )
+        if value is not None:
+            _assign_player_field(player_suffix, "TieBreak", value)
+
+    elif command == "GetServe":
+        server_indicator: Optional[str] = None
+        for key in ("Server", "Serve", "CurrentServer", "value", "Value"):
+            candidate = flattened.get(key)
+            if isinstance(candidate, str):
+                normalized = candidate.strip().upper()
+                if normalized in {"A", "B"}:
+                    server_indicator = normalized
+                    break
+
+        if server_indicator is not None:
+            mapped[f"ServePlayer{server_indicator}"] = True
+            _ensure_player_entry(server_indicator)["Serve"] = True
+            other = "B" if server_indicator == "A" else "A"
+            mapped[f"ServePlayer{other}"] = False
+            _ensure_player_entry(other)["Serve"] = False
+        else:
+            for suffix in ("A", "B"):
+                candidate = _extract_from_player(
+                    suffix,
+                    [f"ServePlayer{{player}}", f"Player{{player}}", suffix],
+                    fallback_keys=[f"Serve{suffix}"],
+                )
+                if candidate is None:
+                    continue
+                interpreted = _interpret_visibility_value(candidate)
+                if interpreted is None:
+                    if isinstance(candidate, (int, float)):
+                        interpreted = candidate != 0
+                    elif isinstance(candidate, str):
+                        interpreted = candidate.strip().lower() in {"true", "tak", "on", "1"}
+                if interpreted is None:
+                    continue
+                mapped[f"ServePlayer{suffix}"] = interpreted
+                _ensure_player_entry(suffix)["Serve"] = interpreted
+
+    elif command == "GetOverlayVisibility":
+        interpreted: Optional[bool] = None
+        for key in flattened.keys():
+            interpreted = _interpret_visibility_value(flattened[key])
+            if interpreted is not None:
+                break
+        if interpreted is not None:
+            mapped["OverlayVisibility"] = interpreted
+
+    elif command == "GetTieBreakVisibility":
+        interpreted: Optional[bool] = None
+        for key in flattened.keys():
+            interpreted = _interpret_visibility_value(flattened[key])
+            if interpreted is not None:
+                break
+        if interpreted is not None:
+            mapped["TieBreakVisibility"] = interpreted
+
+    elif command == "GetMode":
+        value = None
+        for key in ("Mode", "mode", "Value", "value"):
+            if key in flattened:
+                value = flattened[key]
+                break
+        if value is not None:
+            mapped["Mode"] = value
+
+    elif command == "GetSet":
+        for key, value in list(flattened.items()):
+            match = _PLAYER_FIELD_PATTERN.match(str(key))
+            if not match:
+                continue
+            field, suffix = match.groups()
+            _assign_player_field(suffix, field, value)
+
+    # spójność: jeśli łapiemy punkty TB, dobrze mieć też flagę widoczności TB (gdy już była)
+    if player_suffix and command.startswith("GetTieBreakPlayer"):
+        mapped.setdefault("TieBreakVisibility", mapped.get("TieBreakVisibility"))
+
+    return mapped
+
+
+def _classify_phase(
+    snapshot: Dict[str, Any], state: CourtState, score: ScoreSnapshot
+) -> CourtPhase:
+    name_signature = state.compute_name_signature(snapshot)
+    has_any_name = any(part.strip() for part in name_signature.split("|"))
+
+    status = snapshot.get("status")
+
+    if status == SNAPSHOT_STATUS_UNAVAILABLE:
+        return CourtPhase.IDLE_NAMES
+
+    if not has_any_name:
+        return CourtPhase.IDLE_NAMES
+
+    if (
+        state.phase is CourtPhase.IDLE_NAMES
+        and NAME_STABILIZATION_TICKS > 0
+        and state.name_stability < NAME_STABILIZATION_TICKS
+    ):
+        return CourtPhase.IDLE_NAMES
+
+    if (
+        state.name_stability < NAME_STABILIZATION_TICKS
+        and not score.points_any
+        and not score.games_any
+        and not score.sets_present
+    ):
+        return CourtPhase.IDLE_NAMES
+
+    sets_won_a, sets_won_b = score.sets_won
+    finished_sets = score.sets_completed >= 1 and (
+        max(sets_won_a, sets_won_b) >= 2 or score.sets_completed >= 3
+    )
+    if finished_sets and state.points_absent_streak >= 2:
+        return CourtPhase.FINISHED
+
+    if score.super_tb_active:
+        return CourtPhase.SUPER_TB10
+
+    if score.tie_break_active:
+        return CourtPhase.TIEBREAK7
+
+    if score.sets_present and score.sets_completed > 0:
+        return CourtPhase.LIVE_SETS
+
+    if score.games_positive:
+        return CourtPhase.LIVE_GAMES
+
+    if state.points_positive_streak >= 2:
+        return CourtPhase.LIVE_POINTS
+
+    if score.points_any or score.games_any or score.sets_present:
+        return CourtPhase.PRE_START
+
+    return CourtPhase.PRE_START
+
+
+def _process_snapshot(state: CourtState, snapshot: Dict[str, Any], now: float) -> None:
+    state.mark_polled(now)
+    name_signature = state.compute_name_signature(snapshot)
+    state.update_name_stability(
+        name_signature, required_ticks=NAME_STABILIZATION_TICKS
+    )
+    score_snapshot = state.compute_score_snapshot(snapshot)
+    state.update_score_stability(score_snapshot)
+    desired_phase = _classify_phase(snapshot, state, score_snapshot)
+    raw_signature = state.compute_raw_signature(snapshot)
+
+    if (
+        state.phase is CourtPhase.FINISHED
+        and desired_phase is CourtPhase.FINISHED
+        and state.finished_name_signature
+        and name_signature != state.finished_name_signature
+    ):
+        state.transition(CourtPhase.IDLE_NAMES, now)
+        return
+
+    if (
+        state.phase is CourtPhase.FINISHED
+        and desired_phase is CourtPhase.FINISHED
+        and state.finished_raw_signature
+        and raw_signature != state.finished_raw_signature
+    ):
+        state.transition(CourtPhase.IDLE_NAMES, now)
+        return
+
+    previous_phase = state.phase
+    state.transition(desired_phase, now)
+
+    if state.phase is CourtPhase.FINISHED:
+        if previous_phase is not CourtPhase.FINISHED:
+            _archive_snapshot(state.kort_id, snapshot)
+        state.finished_name_signature = name_signature
+        state.finished_raw_signature = raw_signature
+    else:
+        state.finished_name_signature = None
+        state.finished_raw_signature = None
+
+    # Harmonogram komend aktualizowany jest w CourtState podczas przejść
+
+    availability_value = snapshot.get("available")
+    raw_payload = snapshot.get("raw")
+    has_visibility_flag = False
+    if isinstance(raw_payload, dict):
+        for key in raw_payload.keys():
+            key_text = str(key).lower()
+            if "overlayvisibility" in key_text or key_text == "overlayvisible":
+                has_visibility_flag = True
+                break
+
+    if availability_value is False:
+        if has_visibility_flag:
+            state.set_stage(CourtPollingStage.OFF, now)
+            state.apply_availability_pause(now, UNAVAILABLE_SLOW_POLL_SECONDS)
+    elif availability_value is True:
+        state.set_stage(CourtPollingStage.NORMAL, now)
+        state.clear_availability_pause()
+
+
+def update_snapshot_for_kort(
+    kort_id: str,
+    control_url: str,
+    *,
+    session: Optional[requests.sessions.Session] = None,
+) -> Dict[str, Any]:
+    entry = ensure_snapshot_entry(kort_id)
+    with snapshots_lock:
+        snapshot = copy.deepcopy(entry)
+    return snapshot
+
+
+def _mark_unavailable(kort_id: str, *, error: Optional[str]) -> Dict[str, Any]:
+    payload = {
+        "kort_id": str(kort_id),
+        "status": SNAPSHOT_STATUS_UNAVAILABLE,
+        "last_updated": _now_iso(),
+        "players": {},
+        "raw": {},
+        "serving": None,
+        "error": error,
+        "available": False,
+        "pause_minutes": COMMAND_ERROR_PAUSE_MINUTES,
+        "pause_active": False,
+        "pause_until": None,
+    }
+    entry = ensure_snapshot_entry(kort_id)
+    with snapshots_lock:
+        archive = entry.get("archive", [])
+        entry.update(payload)
+        entry["archive"] = archive
+        payload = copy.deepcopy(entry)
+    return payload
+
+
+_thread: Optional[threading.Thread] = None
+
+
+def start_background_updater(
+    app,
+    overlay_links_supplier: Callable[[], Dict[str, Dict[str, str]]],
+    *,
+    session: Optional[requests.sessions.Session] = None,
+) -> None:
+    global _thread
+
+    if app.config.get("TESTING") or os.environ.get("PYTEST_CURRENT_TEST"):
+        logger.debug("Pomijam uruchomienie wątku aktualizacji w trybie testowym")
+        return
+
+    if _thread and _thread.is_alive():
+        return
+
+    def runner() -> None:
+        while True:
+            tick_start = time.time()
+            _update_once(app, overlay_links_supplier, session=session, now=tick_start)
+            elapsed = time.time() - tick_start
+            sleep_time = max(0.0, UPDATE_INTERVAL_SECONDS - elapsed)
+            time.sleep(sleep_time)
+
+    # Ustawiamy wstępnie stan kortów na "brak danych"
+    try:
+        with app.app_context():
+            links = overlay_links_supplier() or {}
+        for kort_id in links:
+            ensure_snapshot_entry(kort_id)
+            _ensure_court_state(kort_id)
+    except Exception as exc:  # noqa: BLE001
+        logger.warning(
+            "Nie udało się wstępnie zainicjować snapshotów kortów: %s", exc
+        )
+
+    _thread = threading.Thread(target=runner, name="kort-snapshots", daemon=True)
+    _thread.start()
 
 
 def _update_once(
@@ -2058,48 +2197,6 @@
         _record_tick()
 
 
-_thread: Optional[threading.Thread] = None
-
-
-def start_background_updater(
-    app,
-    overlay_links_supplier: Callable[[], Dict[str, Dict[str, str]]],
-    *,
-    session: Optional[requests.sessions.Session] = None,
-) -> None:
-    global _thread
-
-    if app.config.get("TESTING") or os.environ.get("PYTEST_CURRENT_TEST"):
-        logger.debug("Pomijam uruchomienie wątku aktualizacji w trybie testowym")
-        return
-
-    if _thread and _thread.is_alive():
-        return
-
-    def runner() -> None:
-        while True:
-            tick_start = time.time()
-            _update_once(app, overlay_links_supplier, session=session, now=tick_start)
-            elapsed = time.time() - tick_start
-            sleep_time = max(0.0, UPDATE_INTERVAL_SECONDS - elapsed)
-            time.sleep(sleep_time)
-
-    # Ustawiamy wstępnie stan kortów na "brak danych"
-    try:
-        with app.app_context():
-            links = overlay_links_supplier() or {}
-        for kort_id in links:
-            ensure_snapshot_entry(kort_id)
-            _ensure_court_state(kort_id)
-    except Exception as exc:  # noqa: BLE001
-        logger.warning(
-            "Nie udało się wstępnie zainicjować snapshotów kortów: %s", exc
-        )
-
-    _thread = threading.Thread(target=runner, name="kort-snapshots", daemon=True)
-    _thread.start()
-
-
 __all__ = [
     "COMMAND_PLAN",
     "SNAPSHOT_STATUS_NO_DATA",
@@ -2114,4 +2211,4 @@
     "snapshots",
     "start_background_updater",
     "update_snapshot_for_kort",
-]
+]